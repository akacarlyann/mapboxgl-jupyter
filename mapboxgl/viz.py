import codecs
import json
import os

from IPython.core.display import HTML, display

import numpy

from mapboxgl.errors import TokenError
from mapboxgl.utils import color_map, height_map
from mapboxgl import templates
<<<<<<< HEAD
from mapboxgl.utils import img_encode, numeric_map, generate_interpolate_expression, generate_property_expression
=======
from mapboxgl.utils import img_encode, numeric_map
>>>>>>> 15e49bc6


GL_JS_VERSION = 'v0.49.0'


class MapViz(object):

    def __init__(self,
                 data,
                 access_token=None,
                 center=(0, 0),
                 below_layer='',
                 opacity=1,
                 div_id='map',
                 height='500px',
                 style='mapbox://styles/mapbox/light-v9?optimize=true',
                 width='100%',
                 zoom=0,
                 source_buffer=0,
                 min_zoom=0,
                 max_zoom=24,
                 pitch=0,
                 bearing=0,
                 box_zoom_on=True,
                 double_click_zoom_on=True,
                 scroll_zoom_on=True,
                 touch_zoom_on=True,
                 legend=True,
                 legend_layout='vertical',
                 legend_gradient=False,
                 legend_style='',
                 legend_fill='white',
                 legend_header_fill='white',
                 legend_text_color='#6e6e6e',
                 legend_text_numeric_precision=None,
                 legend_title_halo_color='white',
                 legend_key_shape='square',
                 legend_key_borders_on=True):
        """Construct a MapViz object

        :param data: GeoJSON Feature Collection
        :param access_token: Mapbox GL JS access token.
        :param center: map center point
        :param style: url to mapbox style or stylesheet as a Python dictionary in JSON format
        :param div_id: The HTML div id of the map container in the viz
        :param width: The CSS width of the HTML div id in % or pixels.
        :param height: The CSS height of the HTML map div in % or pixels.
        :param zoom: starting zoom level for map
        :param opacity: opacity of map data layer
        :param pitch: starting pitch (in degrees) for map
        :param bearing: starting bearing (in degrees) for map
        :param box_zoom_on: boolean indicating if map can be zoomed to a region by dragging a bounding box
        :param double_click_zoom_on: boolean indicating if map can be zoomed with double-click
        :param scroll_zoom_on: boolean indicating if map can be zoomed with the scroll wheel
        :param touch_zoom_on: boolean indicating if map can be zoomed with two-finger touch gestures
        :param legend: boolean for whether to show legend on map
        :param legend_layout: determines if horizontal or vertical legend used
        :param legend_style: reserved for future custom CSS loader
        :param legend_gradient: boolean to determine if legend keys are discrete or gradient
        :param legend_fill: string background color for legend, default is white
        :param legend_header_fill: string background color for legend header (in vertical layout), default is #eee
        :param legend_text_color: string color for legend text default is #6e6e6e
        :param legend_text_numeric_precision: decimal precision for numeric legend values
        :param legend_title_halo_color: color of legend title text halo
        :param legend_key_shape: shape of the legend item keys, default varies by viz type; one of square, contiguous_bar, rounded-square, circle, line
        :param legend_key_borders_on: boolean for whether to show/hide legend key borders

        """
        if access_token is None:
            access_token = os.environ.get('MAPBOX_ACCESS_TOKEN', '')
        if access_token.startswith('sk'):
            raise TokenError('Mapbox access token must be public (pk), not secret (sk). ' \
                             'Please sign up at https://www.mapbox.com/signup/ to get a public token. ' \
                             'If you already have an account, you can retreive your token at https://www.mapbox.com/account/.')
        self.access_token = access_token
        self.template = 'map'
        self.data = data
        self.div_id = div_id
        self.width = width
        self.height = height
        self.style = style
        self.center = center
        self.zoom = zoom
        self.below_layer = below_layer
        self.opacity = opacity
        self.label_property = None
        self.buffer = source_buffer
        self.min_zoom = min_zoom
        self.max_zoom = max_zoom
        self.pitch = pitch
        self.bearing = bearing
        self.box_zoom_on = box_zoom_on
        self.double_click_zoom_on = double_click_zoom_on
        self.scroll_zoom_on = scroll_zoom_on
        self.touch_zoom_on = touch_zoom_on
        self.legend = legend
        self.legend_layout = legend_layout
        self.legend_style = legend_style
        self.legend_gradient = legend_gradient
        self.legend_fill = legend_fill
        self.legend_header_fill = legend_header_fill
        self.legend_text_color = legend_text_color
        self.legend_text_numeric_precision = legend_text_numeric_precision
        self.legend_title_halo_color = legend_title_halo_color
        self.legend_key_shape = legend_key_shape
        self.legend_key_borders_on = legend_key_borders_on

    def as_iframe(self, html_data):
        """Build the HTML representation for the mapviz."""

        srcdoc = html_data.replace('"', "'")
        return ('<iframe id="{div_id}", srcdoc="{srcdoc}" style="width: {width}; '
                'height: {height};"></iframe>'.format(
                    div_id=self.div_id,
                    srcdoc=srcdoc,
                    width=self.width,
                    height=self.height))

    def show(self, **kwargs):
        # Load the HTML iframe
        html = self.create_html(**kwargs)
        map_html = self.as_iframe(html)

        # Display the iframe in the current jupyter notebook view
        display(HTML(map_html))

    def add_unique_template_variables(self, options):
        pass

    def create_html(self, filename=None):
        """Create a circle visual from a geojson data source"""
        if isinstance(self.style, str):
            style = "'{}'".format(self.style)
        else:
            style = self.style
        options = dict(
            gl_js_version=GL_JS_VERSION,
            accessToken=self.access_token,
            div_id=self.div_id,
            style=style,
            center=list(self.center),
            zoom=self.zoom,
            geojson_data=json.dumps(self.data, ensure_ascii=False),
            belowLayer=self.below_layer,
            opacity=self.opacity,
            sourceBuffer=self.buffer,
            minzoom=self.min_zoom,
            maxzoom=self.max_zoom,
            pitch=self.pitch, 
            bearing=self.bearing,
            boxZoomOn=json.dumps(self.box_zoom_on),
            doubleClickZoomOn=json.dumps(self.double_click_zoom_on),
            scrollZoomOn=json.dumps(self.scroll_zoom_on),
            touchZoomOn=json.dumps(self.touch_zoom_on),
            showLegend=self.legend,
            legendLayout=self.legend_layout,
            legendStyle=self.legend_style, # reserve name for custom CSS?
            legendGradient=json.dumps(self.legend_gradient),
            legendFill=self.legend_fill,
            legendHeaderFill=self.legend_header_fill,
            legendTextColor=self.legend_text_color,
            legendNumericPrecision=json.dumps(self.legend_text_numeric_precision),
            legendTitleHaloColor=self.legend_title_halo_color,
            legendKeyShape=self.legend_key_shape,
            legendKeyBordersOn=json.dumps(self.legend_key_borders_on))

        if self.label_property is None:
            options.update(labelProperty=None)
        else:
            options.update(labelProperty='{' + self.label_property + '}')

        self.add_unique_template_variables(options)

        if filename:
            html = templates.format(self.template, **options)
            with codecs.open(filename, "w", "utf-8-sig") as f:
                f.write(html)
            return None
        else:
            return templates.format(self.template, **options)


class CircleViz(MapViz):
    """Create a circle map"""

    def __init__(self,
                 data,
                 label_property=None,
                 label_size=8,
                 label_color='#131516',
                 label_halo_color='white',
                 label_halo_width=1,
                 radius=1,
                 color_property=None,
                 color_stops=None,
                 color_default='grey',
                 color_function_type='interpolate',
                 stroke_color='grey',
                 stroke_width=0.1,
<<<<<<< HEAD
                 source_buffer=1,
=======
                 legend_key_shape='circle',
>>>>>>> 15e49bc6
                 *args,
                 **kwargs):
        """Construct a Mapviz object

        :param label_property: property to use for marker label
        :param label_size: size of label text
        :param label_color: color of label text
        :param label_halo_color: color of label text halo
        :param label_halo_width: width of label text halo
        :param color_property: property to determine circle color
        :param color_stops: property to determine circle color
        :param color_default: property to determine default circle color if match lookup fails
        :param color_function_type: property to determine `type` used by Mapbox to assign color
        :param radius: radius of circle
        :param stroke_color: color of circle stroke outline
        :param stroke_width: with of circle stroke outline

        """
        super(CircleViz, self).__init__(data, *args, **kwargs)

        self.template = 'circle'
        self.label_property = label_property
        self.label_color = label_color
        self.label_size = label_size
        self.label_halo_color = label_halo_color
        self.label_halo_width = label_halo_width
        self.color_property = color_property
        self.color_stops = color_stops
        self.radius = radius
        self.stroke_color = stroke_color
        self.stroke_width = stroke_width
        self.color_function_type = color_function_type
        self.color_default = color_default
        self.legend_key_shape = legend_key_shape

    def add_unique_template_variables(self, options):
        """Update map template variables specific to circle visual"""
        options.update(dict(
            geojson_data=json.dumps(self.data, ensure_ascii=False),
            colorProperty=self.color_property,
            colorType=self.color_function_type,
            colorStops=self.color_stops,
            strokeWidth=self.stroke_width,
            strokeColor=self.stroke_color,
            radius=self.radius,
            defaultColor=self.color_default,
            labelColor=self.label_color,
            labelSize=self.label_size,
            labelHaloColor=self.label_halo_color,
            labelHaloWidth=self.label_halo_width,
        ))


class GraduatedCircleViz(MapViz):
    """Create a graduated circle map"""

    def __init__(self,
                 data,
                 label_property=None,
                 label_size=8,
                 label_color='#131516',
                 label_halo_color='white',
                 label_halo_width=1,
                 color_property=None,
                 color_stops=None,
                 color_default='grey',
                 color_function_type='interpolate',
                 stroke_color='grey',
                 stroke_width=0.1,
                 radius_property=None,
                 radius_stops=None,
                 radius_default=2,
                 radius_function_type='interpolate',
                 legend_key_shape='circle',
                 *args,
                 **kwargs):
        """Construct a Mapviz object

        :param label_property: property to use for marker label
        :param color_property: property to determine circle color
        :param color_stops: property to determine circle color
        :param color_default: property to determine default circle color if match lookup fails
        :param color_function_type: property to determine `type` used by Mapbox to assign color
        :param radius_property: property to determine circle radius
        :param radius_stops: property to determine circle radius
        :param radius_default: property to determine default circle radius if match lookup fails
        :param radius_function_type: property to determine `type` used by Mapbox to assign radius size
        :param stroke_color: color of circle stroke outline
        :param stroke_width: with of circle stroke outline

        """
        super(GraduatedCircleViz, self).__init__(data, *args, **kwargs)

        self.template = 'graduated_circle'
        self.label_property = label_property
        self.label_color = label_color
        self.label_size = label_size
        self.label_halo_color = label_halo_color
        self.label_halo_width = label_halo_width
        self.color_property = color_property
        self.color_stops = color_stops
        self.radius_property = radius_property
        self.radius_stops = radius_stops
        self.color_function_type = color_function_type
        self.color_default = color_default
        self.radius_function_type = radius_function_type
        self.radius_default = radius_default
        self.stroke_color = stroke_color
        self.stroke_width = stroke_width
        self.legend_key_shape = legend_key_shape

    def add_unique_template_variables(self, options):
        """Update map template variables specific to graduated circle visual"""
        options.update(dict(
            colorProperty=self.color_property,
            colorStops=self.color_stops,
            colorType=self.color_function_type,
            radiusType=self.radius_function_type,
            defaultColor=self.color_default,
            defaultRadius=self.radius_default,
            radiusProperty=self.radius_property,
            radiusStops=self.radius_stops,
            strokeWidth=self.stroke_width,
            strokeColor=self.stroke_color,
            labelColor=self.label_color,
            labelSize=self.label_size,
            labelHaloColor=self.label_halo_color,
            labelHaloWidth=self.label_halo_width
        ))


class HeatmapViz(MapViz):
    """Create a heatmap viz"""

    def __init__(self,
                 data,
                 weight_property=None,
                 weight_stops=None,
                 color_stops=None,
                 radius_stops=None,
                 intensity_stops=None,
                 *args,
                 **kwargs):
        """Construct a Mapviz object

        :param weight_property: property to determine heatmap weight. EX. "population"
        :param weight_stops: stops to determine heatmap weight.  EX. [[10, 0], [100, 1]]
        :param color_stops: stops to determine heatmap color.  EX. [[0, "red"], [0.5, "blue"], [1, "green"]]
        :param radius_stops: stops to determine heatmap radius based on zoom.  EX: [[0, 1], [12, 30]]
        :param intensity_stops: stops to determine the heatmap intensity based on zoom. EX: [[0, 0.1], [20, 5]]
        
        """
        super(HeatmapViz, self).__init__(data, *args, **kwargs)

        self.template = 'heatmap'
        self.weight_property = weight_property
        self.weight_stops = weight_stops
        if color_stops:
            # Make the first color stop in a heatmap have opacity 0 for good visual effect
            self.color_stops = [[0.00001, 'rgba(0,0,0,0)']] + color_stops
        self.radius_stops = radius_stops
        self.intensity_stops = intensity_stops

    def add_unique_template_variables(self, options):
        """Update map template variables specific to heatmap visual"""
        options.update(dict(
            colorStops=self.color_stops,
            radiusStops=self.radius_stops,
            weightProperty=self.weight_property,
            weightStops=self.weight_stops,
            intensityStops=self.intensity_stops,
        ))


class ClusteredCircleViz(MapViz):
    """Create a clustered circle map"""

    def __init__(self,
                 data,
                 label_size=8,
                 label_color='#131516',
                 label_halo_color='white',
                 label_halo_width=1,
                 color_stops=None,
                 radius_stops=None,
                 cluster_radius=30,
                 cluster_maxzoom=14,
                 radius_default=2,
                 color_default='black',
                 stroke_color='grey',
                 stroke_width=0.1,
                 legend_key_shape='circle',
                 *args,
                 **kwargs):
        """Construct a Mapviz object

        :param color_property: property to determine circle color
        :param color_stops: property to determine circle color
        :param radius_property: property to determine circle radius
        :param radius_stops: property to determine circle radius
        :param stroke_color: color of circle stroke outline
        :param stroke_width: with of circle stroke outline
        :param radius_default: radius of circles not contained in a cluster
        :param color_default: color of circles not contained in a cluster

        """
        super(ClusteredCircleViz, self).__init__(data, *args, **kwargs)

        self.template = 'clustered_circle'
        self.label_color = label_color
        self.label_size = label_size
        self.label_halo_color = label_halo_color
        self.label_halo_width = label_halo_width
        self.color_stops = color_stops
        self.radius_stops = radius_stops
        self.clusterRadius = cluster_radius
        self.clusterMaxZoom = cluster_maxzoom
        self.radius_default = radius_default
        self.color_default = color_default
        self.stroke_color = stroke_color
        self.stroke_width = stroke_width
        self.color_default = color_default
        self.legend_key_shape = legend_key_shape

    def add_unique_template_variables(self, options):
        """Update map template variables specific to a clustered circle visual"""
        options.update(dict(
            colorStops=self.color_stops,
            colorDefault=self.color_default,
            radiusStops=self.radius_stops,
            clusterRadius=self.clusterRadius,
            clusterMaxZoom=self.clusterMaxZoom,
            strokeWidth=self.stroke_width,
            strokeColor=self.stroke_color,
            radiusDefault=self.radius_default,
            labelColor=self.label_color,
            labelSize=self.label_size,
            labelHaloColor=self.label_halo_color,
            labelHaloWidth=self.label_halo_width
        ))


class ChoroplethViz(MapViz):
    """Create a choropleth viz"""

    def __init__(self,
                 data,
                 vector_url=None,
                 vector_layer_name=None,
                 vector_join_property=None,
                 data_join_property=None, # vector only
                 label_property=None,
                 color_property=None,
                 color_stops=None,
                 color_default='grey',
                 color_function_type='interpolate',
                 line_color='white',
                 line_stroke='solid',
                 line_width=1,
                 height_property=None,      
                 height_stops=None,
                 height_default=0.0,
                 height_function_type='interpolate',
<<<<<<< HEAD
                 source_buffer=1,
=======
                 legend_key_shape='rounded-square',
>>>>>>> 15e49bc6
                 *args,
                 **kwargs):
        """Construct a Mapviz object

        :param data: can be either GeoJSON (containing polygon features) or JSON for data-join technique with vector polygons
        :param vector_url: optional property to define vector polygon source
        :param vector_layer_name: property to define target layer of vector source
        :param vector_join_property: property to aid in determining color for styling vector polygons
        :param data_join_property: property to join json data to vector features
        :param label_property: property to use for marker label
        :param color_property: property to determine polygon color
        :param color_stops: property to determine polygon color
        :param color_default: property to determine default polygon color if match lookup fails
        :param color_function_type: property to determine `type` used by Mapbox to assign color
        :param line_color: property to determine choropleth line color
        :param line_stroke: property to determine choropleth line stroke (solid, dashed, dotted, dash dot)
        :param line_width: property to determine choropleth line width
        :param height_property: feature property for determining polygon height in 3D extruded choropleth map
        :param height_stops: property for determining 3D extrusion height
        :param height_default: default height for 3D extruded polygons
        :param height_function_type: roperty to determine `type` used by Mapbox to assign height
        
        """
        super(ChoroplethViz, self).__init__(data, *args, **kwargs)
        
        self.vector_url = vector_url
        self.vector_layer_name = vector_layer_name
        self.vector_join_property = vector_join_property
        self.data_join_property = data_join_property

        if self.vector_url is not None and self.vector_layer_name is not None:
            self.template = 'vector_choropleth'
            self.vector_source = True
        else:
            self.vector_source = False
            self.template = 'choropleth'

        self.label_property = label_property
        self.color_property = color_property
        self.color_stops = color_stops
        self.color_default = color_default
        self.color_function_type = color_function_type
        self.line_color = line_color
        self.line_stroke = line_stroke
        self.line_width = line_width
        self.height_property = height_property
        self.height_stops = height_stops
        self.height_default = height_default
        self.height_function_type = height_function_type
        self.legend_key_shape = legend_key_shape

    def generate_vector_color_map(self):
        """Generate color stops array for use with match expression in mapbox template"""
        vector_stops = []
        for row in self.data:

            # map color to JSON feature using color_property
            color = color_map(row[self.color_property], self.color_stops, self.color_default)
            
            # link to vector feature using data_join_property (from JSON object)
            vector_stops.append([row[self.data_join_property], color])

        return vector_stops

    def generate_vector_height_map(self):
        """Generate height stops array for use with match expression in mapbox template"""
        vector_stops = []
        
        if self.height_function_type == 'match':
            match_height = self.height_stops

        for row in self.data:

            # map height to JSON feature using height_property
            height = height_map(row[self.height_property], self.height_stops, self.height_default)
            
            # link to vector feature using data_join_property (from JSON object)
            vector_stops.append([row[self.data_join_property], height])

        return vector_stops

    def add_unique_template_variables(self, options):
        """Update map template variables specific to heatmap visual"""

        # set line stroke dash interval based on line_stroke property
        if self.line_stroke in ["dashed", "--"]:
            self.line_dash_array = [6, 4]
        elif self.line_stroke in ["dotted", ":"]:
            self.line_dash_array = [0.5, 4]
        elif self.line_stroke in ["dash dot", "-."]:
            self.line_dash_array = [6, 4, 0.5, 4]
        elif self.line_stroke in ["solid", "-"]:
            self.line_dash_array = [1, 0]
        else:
            # default to solid line
            self.line_dash_array = [1, 0]

        # check if choropleth map should include 3-D extrusion
        self.extrude = all([bool(self.height_property), bool(self.height_stops)])

        # common variables for vector and geojson-based choropleths
        options.update(dict(
            colorStops=self.color_stops,
            colorProperty=self.color_property,
            colorType=self.color_function_type,
            defaultColor=self.color_default,
            lineColor=self.line_color,
            lineDashArray=self.line_dash_array,
            lineStroke=self.line_stroke,
            lineWidth=self.line_width,
            extrudeChoropleth=self.extrude,
        ))
        if self.extrude:
            options.update(dict(
                heightType=self.height_function_type,
                heightProperty=self.height_property,
                heightStops=self.height_stops,
                defaultHeight=self.height_default,
            ))

        # vector-based choropleth map variables
        if self.vector_source:
            options.update(dict(
                vectorUrl=self.vector_url,
                vectorLayer=self.vector_layer_name,
                vectorColorStops=self.generate_vector_color_map(),
                vectorJoinDataProperty=self.vector_join_property,
                joinData=json.dumps(self.data, ensure_ascii=False),
                dataJoinProperty=self.data_join_property,
            ))
            if self.extrude:
                options.update(dict(
                    vectorHeightStops=self.generate_vector_height_map(),
                ))

        # geojson-based choropleth map variables
        else:
            options.update(dict(
                geojson_data=json.dumps(self.data, ensure_ascii=False),
            ))


class ImageViz(MapViz):
    """Create a image viz"""

    def __init__(self,
                 image,
                 coordinates,
                 legend=False,
                 *args,
                 **kwargs):
        """Construct a Mapviz object

        :param coordinates: property to determine image coordinates (UL, UR, LR, LL).
            EX. [[-80.425, 46.437], [-71.516, 46.437], [-71.516, 37.936], [-80.425, 37.936]]
        :param image: url, local path or a numpy ndarray
        :param legend: default setting is to hide heatmap legend

        """
        super(ImageViz, self).__init__(None, *args, **kwargs)

        if type(image) is numpy.ndarray:
            image = img_encode(image)

        self.template = 'image'
        self.image = image
        self.coordinates = coordinates

    def add_unique_template_variables(self, options):
        """Update map template variables specific to image visual"""
        options.update(dict(
            image=self.image,
            coordinates=self.coordinates))


class RasterTilesViz(MapViz):
    """Create a rastertiles map"""

    def __init__(self,
                 tiles_url,
                 tiles_size=256,
                 tiles_bounds=None,
                 tiles_minzoom=0,
                 tiles_maxzoom=22,
                 legend=False,
                 *args,
                 **kwargs):
        """Construct a Mapviz object

        :param tiles_url: property to determine tiles url endpoint
        :param tiles_size: property to determine displayed tiles size
        :param tiles_bounds: property to determine the tiles endpoint bounds
        :param tiles_minzoom: property to determine the tiles endpoint min zoom
        :param tiles_max: property to determine the tiles endpoint max zoom
        :param legend: default setting is to hide heatmap legend

        """
        super(RasterTilesViz, self).__init__(None, *args, **kwargs)

        self.template = 'raster'
        self.tiles_url = tiles_url
        self.tiles_size = tiles_size
        self.tiles_bounds = tiles_bounds
        self.tiles_minzoom = tiles_minzoom
        self.tiles_maxzoom = tiles_maxzoom

    def add_unique_template_variables(self, options):
        """Update map template variables specific to a raster visual"""
        options.update(dict(
            tiles_url=self.tiles_url,
            tiles_size=self.tiles_size,
            tiles_minzoom=self.tiles_minzoom,
            tiles_maxzoom=self.tiles_maxzoom,
            tiles_bounds=self.tiles_bounds if self.tiles_bounds else 'undefined'))


class LinestringViz(MapViz):
    """Create a linestring viz"""

    def __init__(self,
                 data,
                 vector_url=None,
                 vector_layer_name=None,
                 vector_join_property=None,
                 data_join_property=None,
                 label_property=None,
<<<<<<< HEAD
=======
                 label_size=8,
                 label_color='#131516',
                 label_halo_color='white',
                 label_halo_width=1,
>>>>>>> 15e49bc6
                 color_property=None,
                 color_stops=None,
                 color_default='grey',
                 color_function_type='interpolate',
                 line_stroke='solid',
                 line_width_property=None,
                 line_width_stops=None,
                 line_width_default=1,
                 line_width_function_type='interpolate',
<<<<<<< HEAD
                 source_buffer=1,
=======
                 legend_key_shape='line',
>>>>>>> 15e49bc6
                 *args,
                 **kwargs):
        """Construct a Mapviz object

        :param data: can be either GeoJSON (containing polygon features) or JSON for data-join technique with vector polygons
        :param vector_url: optional property to define vector linestring source
        :param vector_layer_name: property to define target layer of vector source
        :param vector_join_property: property to aid in determining color for styling vector lines
        :param data_join_property: property to join json data to vector features
        :param label_property: property to use for marker label
<<<<<<< HEAD
=======
        :param label_size: size of label text
        :param label_color: color of label text
        :param label_halo_color: color of label text halo
        :param label_halo_width: width of label text halo
>>>>>>> 15e49bc6
        :param color_property: property to determine line color
        :param color_stops: property to determine line color
        :param color_default: property to determine default line color if match lookup fails
        :param color_function_type: property to determine `type` used by Mapbox to assign color
        :param line_stroke: property to determine line stroke (solid, dashed, dotted, dash dot)
        :param line_width_property: property to determine line width
        :param line_width_stops: property to determine line width
        :param line_width_default: property to determine default line width if match lookup fails
        :param line_width_function_type: property to determine `type` used by Mapbox to assign line width

        """
        super(LinestringViz, self).__init__(data, *args, **kwargs)
        
        self.vector_url = vector_url
        self.vector_layer_name = vector_layer_name
        self.vector_join_property = vector_join_property
        self.data_join_property = data_join_property

        if self.vector_url is not None and self.vector_layer_name is not None:
            self.template = 'vector_linestring'
            self.vector_source = True
        else:
            self.vector_source = False
            self.template = 'linestring'

        self.label_property = label_property
<<<<<<< HEAD
=======
        self.label_color = label_color
        self.label_size = label_size
        self.label_halo_color = label_halo_color
        self.label_halo_width = label_halo_width
>>>>>>> 15e49bc6
        self.color_property = color_property
        self.color_stops = color_stops
        self.color_default = color_default
        self.color_function_type = color_function_type
        self.line_stroke = line_stroke
        self.line_width_property = line_width_property
        self.line_width_stops = line_width_stops
        self.line_width_default = line_width_default
        self.line_width_function_type = line_width_function_type
<<<<<<< HEAD
=======
        self.legend_key_shape = legend_key_shape
>>>>>>> 15e49bc6

    def generate_vector_color_map(self):
        """Generate color stops array for use with match expression in mapbox template"""
        vector_stops = []
        for row in self.data:

            # map color to JSON feature using color_property
            color = color_map(row[self.color_property], self.color_stops, self.color_default)
            
            # link to vector feature using data_join_property (from JSON object)
            vector_stops.append([row[self.data_join_property], color])

        return vector_stops

    def generate_vector_width_map(self):
        """Generate width stops array for use with match expression in mapbox template"""
        vector_stops = []
        
        if self.line_width_function_type == 'match':
            match_width = self.line_width_stops

        for row in self.data:

            # map width to JSON feature using width_property
            width = numeric_map(row[self.line_width_property], self.line_width_stops, self.line_width_default)
            
            # link to vector feature using data_join_property (from JSON object)
            vector_stops.append([row[self.data_join_property], width])

        return vector_stops

    def add_unique_template_variables(self, options):
        """Update map template variables specific to linestring visual"""

        # set line stroke dash interval based on line_stroke property
        if self.line_stroke in ["dashed", "--"]:
            self.line_dash_array = [6, 4]
        elif self.line_stroke in ["dotted", ":"]:
            self.line_dash_array = [0.5, 4]
        elif self.line_stroke in ["dash dot", "-."]:
            self.line_dash_array = [6, 4, 0.5, 4]
        elif self.line_stroke in ["solid", "-"]:
            self.line_dash_array = [1, 0]
        else:
            # default to solid line
            self.line_dash_array = [1, 0]

        # common variables for vector and geojson-based linestring maps
        options.update(dict(
            colorStops=self.color_stops,
            colorProperty=self.color_property,
            colorType=self.color_function_type,
            defaultColor=self.color_default,
            lineColor=self.color_default,
            lineDashArray=self.line_dash_array,
            lineStroke=self.line_stroke,
            widthStops=self.line_width_stops,
            widthProperty=self.line_width_property,
            widthType=self.line_width_function_type,
            defaultWidth=self.line_width_default,
<<<<<<< HEAD
=======
            labelColor=self.label_color,
            labelSize=self.label_size,
            labelHaloColor=self.label_halo_color,
            labelHaloWidth=self.label_halo_width
>>>>>>> 15e49bc6
        ))

        # vector-based linestring map variables
        if self.vector_source:
            options.update(dict(
                vectorUrl=self.vector_url,
                vectorLayer=self.vector_layer_name,
                vectorJoinDataProperty=self.vector_join_property,
                vectorColorStops=[[0,self.color_default]],
                vectorWidthStops=[[0,self.line_width_default]],
                joinData=json.dumps(self.data, ensure_ascii=False),
                dataJoinProperty=self.data_join_property,
            ))

            if self.color_property:
                options.update(dict(vectorColorStops=self.generate_vector_color_map()))
        
            if self.line_width_property:
                options.update(dict(vectorWidthStops=self.generate_vector_width_map()))

        # geojson-based linestring map variables
        else:
            options.update(dict(
                geojson_data=json.dumps(self.data, ensure_ascii=False),
            ))
<<<<<<< HEAD


class VizCollection(MapViz):

    def __init__(self,
                 viz_list=[],
                 access_token=None,
                 center=(0, 0),
                 div_id='map',
                 height='500px',
                 style='mapbox://styles/mapbox/light-v9?optimize=true',
                 width='100%',
                 zoom=0,
                 pitch=0,
                 bearing=0):
        """Construct a VizCollection object

        :param access_token: Mapbox GL JS access token.
        :param center: map center point
        :param style: url to mapbox style or stylesheet as a Python dictionary in JSON format
        :param div_id: The HTML div id of the map container in the viz
        :param width: The CSS width of the HTML div id in % or pixels.
        :param height: The CSS height of the HTML map div in % or pixels.
        :param zoom: starting zoom level for map
        :param pitch: starting pitch (in degrees) for map
        :param bearing: starting bearing (in degrees) for map

        """
        if access_token is None:
            access_token = os.environ.get('MAPBOX_ACCESS_TOKEN', '')
        if access_token.startswith('sk'):
            raise TokenError('Mapbox access token must be public (pk), not secret (sk). ' \
                             'Please sign up at https://www.mapbox.com/signup/ to get a public token. ' \
                             'If you already have an account, you can retreive your token at https://www.mapbox.com/account/.')
        
        self.access_token = access_token
        self.template = 'collection'
        self.viz_list = viz_list
        self.div_id = div_id
        self.width = width
        self.height = height
        self.style = style
        self.center = center
        self.zoom = zoom
        self.pitch = pitch
        self.bearing = bearing

    def create_html(self):
        """Create a circle visual from a geojson data source"""
        if isinstance(self.style, str):
            style = "'{}'".format(self.style)
        else:
            style = self.style

        options = dict(
            gl_js_version=GL_JS_VERSION,
            accessToken=self.access_token,
            div_id=self.div_id,
            style=style,
            center=list(self.center),
            zoom=self.zoom,
            pitch=self.pitch, 
            bearing=self.bearing,
            dataLayers=self.process_layers())

        self.add_unique_template_variables(options)

        return templates.format(self.template, **options)

    def add_circle_layer(self, viz, viz_index):

        layer = {
            "layerName": "data-{}".format(viz_index),
            "dataSource": {
                "type": "geojson",
                "data": viz.data,
                "buffer": viz.buffer,
                "maxzoom": 14
            },
            "layer": {
                "id": "circle-{}".format(viz_index),
                "source": "data-{}".format(viz_index),
                "type": "circle",
                "maxzoom": viz.max_zoom,
                "minzoom": viz.min_zoom,
                "paint": { "circle-radius": generate_property_expression('interpolate', 'zoom', [[0, viz.radius], [22, 10 * viz.radius]]), 
                           "circle-color": viz.color_default,
                           "circle-stroke-color": viz.stroke_color, 
                           "circle-opacity" : viz.opacity,
                           "circle-stroke-opacity" : viz.opacity,
                           "circle-stroke-width": generate_property_expression('interpolate', 'zoom', [[0, viz.stroke_width], [18, 5 * viz.stroke_width]])
                         }
            },
            # "belowLayer": "waterway-label"
        }

        if viz.color_property:
            layer["layer"]["paint"]["circle-color"] = generate_property_expression(viz.color_function_type,
                                                                                   viz.color_property, 
                                                                                   viz.color_stops,
                                                                                   viz.color_default)
        return layer

    def add_heatmap_layer(self, viz, viz_index):

        layer = {
            "layerName": "data-{}".format(viz_index),
            "dataSource": {
                "type": "geojson",
                "data": viz.data,
                "buffer": viz.buffer,
                "maxzoom": 14
            },
            "layer": {
                "id": "heatmap-{}".format(viz_index),
                "source": "data-{}".format(viz_index),
                "type": "heatmap",
                "maxzoom": viz.max_zoom,
                "minzoom": viz.min_zoom,
                "paint": {
                    # "heatmap-radius": 
                    "heatmap-color" : "#feca57",
                    "heatmap-opacity" : viz.opacity
                }
            },
            # "belowLayer": "waterway-label"
        }

        if viz.radius_stops:
            layer["layer"]["paint"].update({
                "heatmap-radius": generate_interpolate_expression('zoom', viz.radius_stops)})

        if viz.weight_stops:
            layer["layer"]["paint"].update({"heatmap-weight": 
                generate_interpolate_expression(viz.weight_property, viz.weight_stops)})

        if viz.intensity_stops:
            layer["layer"]["paint"].update({"heatmap-intensity": 
                generate_interpolate_expression('zoom', viz.intensity_stops)})

        if viz.color_stops:
            layer["layer"]["paint"].update({"heatmap-color": 
                generate_interpolate_expression('heatmap-density', viz.color_stops)})


        return layer

    def add_linestring_layer(self, viz, viz_index):
        return {
            "layerName": "vector-data-{}".format(viz_index),
            "dataSource": {
                "type": "vector",
                "url": viz.vector_url,
                # "buffer": viz.buffer,
                # "maxzoom": 14
            },
            "layer": {
                "id": "linestring-{}".format(viz_index),
                "source": "vector-data-{}".format(viz_index),
                "source-layer": viz.vector_layer_name,
                "type": "line",
                "layout": {
                    "line-join": "round",
                    "line-cap": "round"
                },
                "paint": {
                    "line-color": viz.color_default,
                    "line-width": viz.line_width_default,
                    "line-opacity": viz.opacity
                }
            },
            # "belowLayer": viz.below_layer
        }

    def add_choropleth_layer(self, viz, viz_index):

        layer = {
            "layerName": "data-{}".format(viz_index),
            "dataSource": {
                "type": "geojson",
                "data": viz.data,
                "buffer": viz.buffer,
                "maxzoom": 14
            },
            "layer": {
                "id": "choropleth-fill-{}".format(viz_index),
                "source": "data-{}".format(viz_index),
                "type": "fill",
                "maxzoom": viz.max_zoom,
                "minzoom": viz.min_zoom,
                "paint": {
                    "fill-color" : generate_property_expression(viz.color_function_type, viz.color_property, viz.color_stops, viz.color_default),
                    "fill-opacity" : viz.opacity
                }
            },
            "border": {
                "id": "choropleth-line-{}".format(viz_index),
                "source": "data-{}".format(viz_index),
                "type": "line",
                "layout": {
                    "line-join": "round",
                    "line-cap": "round"
                },
                "paint": {
                    "line-color": viz.line_color,
                    "line-width": viz.line_width,
                    "line-opacity": viz.opacity
                }
            },
            # "belowLayer": viz.below_layer
        }

        if viz.height_stops and viz.height_property:
            layer["extrusion"] = {
                "id": "choropleth-extrusion-{}".format(viz_index),
                "type": "fill-extrusion",            
                "source": "data-{}".format(viz_index),
                "paint": {
                    "fill-extrusion-opacity": viz.opacity,
                    "fill-extrusion-color": generate_property_expression(viz.color_function_type, 
                                                                          viz.color_property, 
                                                                          viz.color_stops, 
                                                                          viz.color_default ),
                    "fill-extrusion-height": generate_property_expression(viz.height_function_type, 
                                                                          viz.height_property, 
                                                                          viz.height_stops, 
                                                                          viz.height_default ),
                }
            }
        return layer

    def add_graduated_circle_viz(self, viz, viz_index):

        layer_info = self.add_circle_layer(viz, viz_index)

        layer_info["belowLayer"] = "label"

        if viz.radius_property:
            layer["layer"]["paint"]["circle-radius"] = generate_property_expression(viz.radius_function_type,
                                                                                    viz.radius_property, 
                                                                                    viz.radius_stops,
                                                                                    viz.radius_default)
        return layer_info

    def add_clustered_circle_viz(self, viz, viz_index):

        layer_info = {
            "layerName": "data-{}".format(viz_index),
            "dataSource": {
                "type": "geojson",
                "data": viz.data,
                "buffer": viz.buffer,
                "maxzoom": viz.cluster_maxzoom + 1,
                "cluster": True,
                "clusterMaxZoom": viz.cluster_maxzoom,
                "clusterRadius": viz.cluster_radius
            },

            "unclustered": {
                "id": "circle-unclustered-{}".format(viz_index),
                "source": "data-{}".format(viz_index),
                "type": "circle",
                "maxzoom": viz.max_zoom,
                "minzoom": viz.min_zoom,
                "filter": ["!has", "point_count"],
                "paint": {
                    "circle-color": viz.color_default,
                    "circle-radius" : generate_property_expression('interpolate', 'zoom', [[0, viz.default_radius], [22, 10 * viz.default_radius]]),
                    "circle-stroke-color": viz.stroke_color,
                    "circle-stroke-width": generate_property_expression('interpolate', 'zoom', [[0, viz.stroke_width], [18, 5 * viz.stroke_width]]),
                    "circle-opacity" : viz.opacity,
                    "circle-stroke-opacity" : viz.opacity
                }
            }, # below layer = "circle-cluster"

            "clustered": {
                "id": "circle-cluster-{}".format(viz_index),
                "source": "data-{}".format(viz_index),
                "type": "circle",
                "maxzoom": viz.max_zoom,
                "minzoom": viz.min_zoom,
                "filter": ["has", "point_count"],
                "paint": {
                    "circle-color": generate_property_expression('interpolate', 'point_count', viz.color_stops),
                    "circle-radius" : generate_property_expression('interpolate', 'point_count', viz.radius_stops),
                    "circle-stroke-color": viz.stroke_color,
                    "circle-stroke-width": generate_property_expression('interpolate', 'zoom', [[0, viz.stroke_width], [18, 5 * viz.stroke_width]]),
                    "circle-opacity" : viz.opacity,
                    "circle-stroke-opacity" : viz.opacity
                }
            }, # below layer = "label"

        }

        return layer_info

    def add_image_layer(self, viz, viz_index):

        return {
            "layerName": "image-{}".format(viz_index),
            "dataSource": {
                "type": "image",
                "url": viz.image, 
                "coordinates": viz.coordinates
            },
            "layer": {
                "id": "image",
                "type": "raster",
                "source": "image-{}".format(viz_index)
            },
            "belowLayer": viz.below_layer
        }


    def process_layers(self):

        data_layers = []
        for i, viz in enumerate(self.viz_list):

            if isinstance(viz, CircleViz):
                data_layers.append(self.add_circle_layer(viz, i))

            elif isinstance(viz, GraduatedCircleViz):
                data_layers.append(self.add_graduated_circle_viz(viz, i))

            elif isinstance(viz, HeatmapViz):
                data_layers = [self.add_heatmap_layer(viz, i)] + data_layers

            elif isinstance(viz, ClusteredCircleViz):
                data_layers.append(self.add_clustered_circle_viz(viz, i))

            elif isinstance(viz, ChoroplethViz):
                data_layers.append(self.add_choropleth_layer(viz, i))

            elif isinstance(viz, ImageViz):
                data_layers.append(self.add_image_layer(viz, viz_index))

            elif isinstance(viz, RasterTilesViz):
                pass

            elif isinstance(viz, LinestringViz):
                data_layers.append(self.add_linestring_layer(viz, i))

        return json.dumps(data_layers, ensure_ascii=False)
=======
>>>>>>> 15e49bc6
<|MERGE_RESOLUTION|>--- conflicted
+++ resolved
@@ -6,14 +6,9 @@
 
 import numpy
 
+from mapboxgl import templates
 from mapboxgl.errors import TokenError
-from mapboxgl.utils import color_map, height_map
-from mapboxgl import templates
-<<<<<<< HEAD
-from mapboxgl.utils import img_encode, numeric_map, generate_interpolate_expression, generate_property_expression
-=======
-from mapboxgl.utils import img_encode, numeric_map
->>>>>>> 15e49bc6
+from mapboxgl.utils import color_map, height_map, img_encode, numeric_map, generate_interpolate_expression, generate_property_expression
 
 
 GL_JS_VERSION = 'v0.49.0'
@@ -213,11 +208,8 @@
                  color_function_type='interpolate',
                  stroke_color='grey',
                  stroke_width=0.1,
-<<<<<<< HEAD
                  source_buffer=1,
-=======
                  legend_key_shape='circle',
->>>>>>> 15e49bc6
                  *args,
                  **kwargs):
         """Construct a Mapviz object
@@ -481,11 +473,8 @@
                  height_stops=None,
                  height_default=0.0,
                  height_function_type='interpolate',
-<<<<<<< HEAD
                  source_buffer=1,
-=======
                  legend_key_shape='rounded-square',
->>>>>>> 15e49bc6
                  *args,
                  **kwargs):
         """Construct a Mapviz object
@@ -712,13 +701,10 @@
                  vector_join_property=None,
                  data_join_property=None,
                  label_property=None,
-<<<<<<< HEAD
-=======
                  label_size=8,
                  label_color='#131516',
                  label_halo_color='white',
                  label_halo_width=1,
->>>>>>> 15e49bc6
                  color_property=None,
                  color_stops=None,
                  color_default='grey',
@@ -728,11 +714,8 @@
                  line_width_stops=None,
                  line_width_default=1,
                  line_width_function_type='interpolate',
-<<<<<<< HEAD
                  source_buffer=1,
-=======
                  legend_key_shape='line',
->>>>>>> 15e49bc6
                  *args,
                  **kwargs):
         """Construct a Mapviz object
@@ -743,13 +726,10 @@
         :param vector_join_property: property to aid in determining color for styling vector lines
         :param data_join_property: property to join json data to vector features
         :param label_property: property to use for marker label
-<<<<<<< HEAD
-=======
         :param label_size: size of label text
         :param label_color: color of label text
         :param label_halo_color: color of label text halo
         :param label_halo_width: width of label text halo
->>>>>>> 15e49bc6
         :param color_property: property to determine line color
         :param color_stops: property to determine line color
         :param color_default: property to determine default line color if match lookup fails
@@ -776,13 +756,10 @@
             self.template = 'linestring'
 
         self.label_property = label_property
-<<<<<<< HEAD
-=======
         self.label_color = label_color
         self.label_size = label_size
         self.label_halo_color = label_halo_color
         self.label_halo_width = label_halo_width
->>>>>>> 15e49bc6
         self.color_property = color_property
         self.color_stops = color_stops
         self.color_default = color_default
@@ -792,10 +769,7 @@
         self.line_width_stops = line_width_stops
         self.line_width_default = line_width_default
         self.line_width_function_type = line_width_function_type
-<<<<<<< HEAD
-=======
         self.legend_key_shape = legend_key_shape
->>>>>>> 15e49bc6
 
     def generate_vector_color_map(self):
         """Generate color stops array for use with match expression in mapbox template"""
@@ -856,13 +830,10 @@
             widthProperty=self.line_width_property,
             widthType=self.line_width_function_type,
             defaultWidth=self.line_width_default,
-<<<<<<< HEAD
-=======
             labelColor=self.label_color,
             labelSize=self.label_size,
             labelHaloColor=self.label_halo_color,
             labelHaloWidth=self.label_halo_width
->>>>>>> 15e49bc6
         ))
 
         # vector-based linestring map variables
@@ -888,7 +859,6 @@
             options.update(dict(
                 geojson_data=json.dumps(self.data, ensure_ascii=False),
             ))
-<<<<<<< HEAD
 
 
 class VizCollection(MapViz):
@@ -1233,5 +1203,3 @@
                 data_layers.append(self.add_linestring_layer(viz, i))
 
         return json.dumps(data_layers, ensure_ascii=False)
-=======
->>>>>>> 15e49bc6
